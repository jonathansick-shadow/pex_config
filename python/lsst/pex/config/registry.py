from .config import Config, Field, FieldValidationError, _typeStr
from .configChoiceField import ConfigInstanceDict, ConfigChoiceField
import collections
import copy
import traceback

__all__ = ("Registry", "makeRegistry", "RegistryField", "registerConfig", "registerConfigurable")

class ConfigurableWrapper(object):
    """A wrapper for configurables
    
    U sed for configurables that don't contain a ConfigClass attribute,
    or contain one that is being overridden.
    """
    def __init__(self, target, ConfigClass):
        self.ConfigClass = ConfigClass
        self._target = target

    def __call__(self, *args, **kwargs):
        return self._target(*args, **kwargs)
    

class Registry(collections.Mapping):
    """A base class for global registries, mapping names to configurables.

    There are no hard requirements on configurable, but they typically create an algorithm
    or are themselves the algorithm, and typical usage is as follows:
    - configurable is a callable whose call signature is (config, ...extra arguments...)
    - All configurables added to a particular registry will have the same call signature
    - All configurables in a registry will typically share something important in common.
      For example all configurables in psfMatchingRegistry return a psf matching
      class that has a psfMatch method with a particular call signature.

    A registry acts like a read-only dictionary with an additional register method to add items.
    The dict contains configurables and each configurable has an instance ConfigClass.

    Example:
    registry = Registry()
    class FooConfig(Config):
        val = Field(dtype=int, default=3, doc="parameter for Foo")
    class Foo(object):
        ConfigClass = FooConfig
        def __init__(self, config):
            self.config = config
        def addVal(self, num):
            return self.config.val + num
    registry.register("foo", Foo)
    names = registry.keys() # returns ("foo",)
    fooConfigurable = registry["foo"]
    fooConfig = fooItem.ConfigClass()
    foo = fooConfigurable(fooConfig)
    foo.addVal(5) # returns config.val + 5
    """

    def __init__(self, configBaseType=Config):
        """Construct a registry of name: configurables
        
        @param configBaseType: base class for config classes in registry
        """
        if not issubclass(configBaseType, Config):
            raise TypeError("configBaseType=%s must be a subclass of Config" % _typeStr(configBaseType,))
        self._configBaseType = configBaseType
        self._dict = {}

    def register(self, name, target, ConfigClass=None):
        """Add a new item to the registry.
        
        @param target       A callable 'object that takes a Config instance as its first argument.
                            This may be a Python type, but is not required to be.
        @param ConfigClass  A subclass of pex_config Config used to configure the configurable;
                            if None then configurable.ConfigClass is used.
                          
        @note: If ConfigClass is provided then then 'target' is wrapped in a new object that forwards
               function calls to it.  Otherwise the original 'target' is stored.
        
        @raise AttributeError if ConfigClass is None and target does not have attribute ConfigClass
        """
        if name in self._dict:
            raise RuntimeError("An item with name %r already exists" % name)
        if ConfigClass is None:
            wrapper = target
        else:
            wrapper = ConfigurableWrapper(target, ConfigClass)
        if not issubclass(wrapper.ConfigClass, self._configBaseType):
            raise TypeError("ConfigClass=%s is not a subclass of %r" % \
                    (_typeStr(wrapper.ConfigClass), _typeStr(self._configBaseType)))
        self._dict[name] = wrapper
    
    def __getitem__(self, key): return self._dict[key]
    def __len__(self): return len(self._dict)    
    def __iter__(self): return iter(self._dict)
    def __contains__(self, key): return key in self._dict

    def makeField(self, doc, default=None, optional=False, multi=False):
        r = RegistryField(doc, self, default, optional, multi)
        r.source = traceback.extract_stack(limit=2)[0]
        return r

class RegistryAdaptor(object):
    """Private class that makes a Registry behave like the thing a ConfigChoiceField expects."""

    def __init__(self, registry):
        self.registry = registry

    def __getitem__(self, k): return self.registry[k].ConfigClass
    def __iter__(self): return iter(self.registry)
    def __len__(self): return len(self.registry)
    def __contains__(self, k): return k in self.registry

class RegistryInstanceDict(ConfigInstanceDict):    
    def __init__(self, config, field):
        ConfigInstanceDict.__init__(self, config, field)
        self.registry = field.registry

    def _getTarget(self):
        if self._field.multi:
            raise FieldValidationError(self._field, self._config, 
                    "Multi-selection field has no attribute 'target'")
        return self._field.typemap.registry[self._selection]
    target = property(_getTarget)

    def _getTargets(self):
        if not self._field.multi:
            raise FieldValidationError(self._field, self._config,
                    "Single-selection field has no attribute 'targets'")
        return [self._field.typemap.registry[c] for c in self._selection]
    targets = property(_getTargets)

    def apply(self, *args, **kw):
        """Call the active target(s) with the active config as a keyword arg

        If this is a multi-selection field, return a list obtained by calling 
        each active target with its corresponding active config.

        Additional arguments will be passed on to the configurable target(s)
        """
        if self.active is None:
            msg = "No selection has been made.  Options: %s" % \
                    (" ".join(self._field.typemap.registry.keys()))
            raise FieldValidationError(self._field, self._config, msg)
        if self._field.multi:
            retvals = []
            for c in self._selection:
                retvals.append(self._field.typemap.registry[c](*args, config=self[c], **kw))
            return retvals
        else:
            return self._field.typemap.registry[self.name](*args, config=self[self.name], **kw)

class RegistryField(ConfigChoiceField):
    instanceDictClass = RegistryInstanceDict

    def __init__(self, doc, registry, default=None, optional=False, multi=False):
        types = RegistryAdaptor(registry)
        self.registry = registry
        ConfigChoiceField.__init__(self, doc, types, default, optional, multi)
        self.source = traceback.extract_stack(limit=2)[0]

    def __deepcopy__(self, memo):
        """Customize deep-copying, want a reference to the original registry.
        WARNING: this must be overridden by subclasses if they change the 
            constructor signature!
        """
<<<<<<< HEAD
        r = type(self)(doc=self.doc, registry=self.registry, default=copy.deepcopy(self.default),
                          optional=self.optional, multi=self.multi)
        r.source = self.source
        return r
=======
        return type(self)(doc=self.doc, registry=self.registry, 
                default=copy.deepcopy(self.default),
                optional=self.optional, multi=self.multi)
>>>>>>> 1f79c454

def makeRegistry(doc, configBaseType=Config):
    """A convenience function to create a new registry.
    
    The returned value is an instance of a trivial subclass of Registry whose only purpose is to
    customize its doc string and set attrList.
    """
    cls = type("Registry", (Registry,), {"__doc__": doc})
    return cls(configBaseType=configBaseType)

def registerConfigurable(name, registry, ConfigClass=None):
    """A decorator that adds a class as a configurable in a Registry.

    If the 'ConfigClass' argument is None, the class's ConfigClass attribute will be used.
    """
    def decorate(cls):
        registry.register(name, target=cls, ConfigClass=ConfigClass)
        return cls
    return decorate

def registerConfig(name, registry, target):
    """A decorator that adds a class as a ConfigClass in a Registry, and associates it with the given
    configurable.
    """
    def decorate(cls):
        registry.register(name, target=target, ConfigClass=cls)
        return cls
    return decorate<|MERGE_RESOLUTION|>--- conflicted
+++ resolved
@@ -160,16 +160,11 @@
         WARNING: this must be overridden by subclasses if they change the 
             constructor signature!
         """
-<<<<<<< HEAD
-        r = type(self)(doc=self.doc, registry=self.registry, default=copy.deepcopy(self.default),
-                          optional=self.optional, multi=self.multi)
+        r = type(self)(doc=self.doc, registry=self.registry,
+                default=copy.deepcopy(self.default),
+                optional=self.optional, multi=self.multi)
         r.source = self.source
         return r
-=======
-        return type(self)(doc=self.doc, registry=self.registry, 
-                default=copy.deepcopy(self.default),
-                optional=self.optional, multi=self.multi)
->>>>>>> 1f79c454
 
 def makeRegistry(doc, configBaseType=Config):
     """A convenience function to create a new registry.
