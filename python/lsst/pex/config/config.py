import traceback
import sys
import collections
import copy

__all__ = ["Config", "Field", "RangeField", "ChoiceField", "ListField", "DictField", "ConfigField",
           "ConfigInstanceDict", "ConfigChoiceField", "FieldValidationError"]

def _joinNamePath(prefix=None, name=None, index=None):
    """
    Utility function for generating nested configuration names
    """
    if not prefix and not name:
        raise ValueError("invalid name. cannot be None")
    elif not name:
        name = prefix
    elif prefix and name:
        name = prefix + "." + name

    if index is not None:
        return "%s[%s]"%(name, repr(index))
    else:
        return name

class List(collections.MutableSequence):
    def __init__(self, dtype, value, history):
        self.dtype=dtype
        if value is not None:
            self.value = [dtype(x) if x is not None else None for x in value]
        else:
            self.value = []
        self._history = history if history is not None else {}
    """
    Read-only history
    """
    history = property(lambda x: x._history)   

    def __appendHistory(self):
        traceStack = traceback.extract_stack()[:-2]
        self._history.append((list(self.value), traceStack))

    def __contains__(self, x):
        return self.value.__contains__(x)

    def __len__(self):
        return len(self.value)

    def __setitem__(self, i, x):
        if isinstance(i, slice):
            x = [self.dtype(xi) if xi is not None else None for xi in x]
        else:
            x = self.dtype(x)

        try:
            self.value[i]=x
            self.__appendHistory()
        except:
            raise
        
    def __getitem__(self, i):
        return self.value[i]
    
    def __delitem__(self, i):
        try:
            del self.value[i]
            self.__appendHistory()
        except:
            raise

    def __iter__(self):
        return self.value.__iter__()

    def insert(self, i, x):
        if x is not None:
            x = self.dtype(x)
        self[i:i+1]=x

    def __repr__(self):
        return repr(self.value)

    def __str__(self):
        return str(self.value)


class Dict(collections.MutableMapping):
    def _checkItemType(self, k, x):
        try:
            k = self.keytype(k)
        except:
            raise TypeError("Key %s is of type %s, expected type %s"%\
                    (k, type(k).__name__, self.keytype.__name__))
        try:
            x = self.itemtype(x)
        except:
            raise TypeError("Value %s at key %s is of type %s, expected type %s"%\
                    (x, k, type(x).__name__, self.itemtype.__name__))
        return k, x
    def __appendHistory(self):
        traceStack = traceback.extract_stack()[:-2]
        self._history.append((dict(self.value), traceStack))

    def __init__(self, keytype, itemtype, value, history):
        self.keytype = keytype
        self.itemtype = itemtype
        self.value = {}
        if value is not None:
            for k, x in value.iteritems():                
                k, x = self._checkItemType(k, x)
                self.value[k]=x
        self._history = history if history is not None else []

    """
    Read-only history
    """
    history = property(lambda x: x._history)   


   
    def __getitem__(self, k):
        return self.value[k]

    def __len__(self):
        return len(self.value)

    def __iter__(self):
        return self.value.__iter__()

    def __contains__(self, k):
        return self.value.__contains__(k)

    def __setitem__(self, k, x):
        k,x = self._checkItemType(k, x)

        try:
            self.value[k]=x
            self.__appendHistory()
        except:
            raise

    def __delitem__(self, k):
        try:
            del self.value[k]
            self.__appendHistory()
        except:
            raise

    def __repr__(self):
        return repr(self.value)

    def __str__(self):
        return str(self.value)
    

class ConfigInstanceDict(collections.Mapping):
    """A dict of instantiated configs, used to populate a ConfigChoiceField.
    
    typemap must support the following:
    - typemap[name]: return the config class associated with the given name
    """
    def __init__(self, fullname, types, multi, history=None):
        collections.Mapping.__init__(self)
        self._dict = dict()
        self._fullname = fullname
        self._selection = None
        self._multi = multi
        self.types = types
        self.history = [] if history is None else history

    def __contains__(self, k): return k in self._dict

    def __len__(self): return len(self._dict)

    def __iter__(self): return iter(self._dict)

    def _setSelection(self,value):
        if value is None:
            self._selection=None
        # JFB:  Changed to ensure selection is present in this instance (and add it if it is not),
        #       rather than just checking if it is present in self.types.
        elif self._multi:
            for v in value:
                if v not in self._dict:
                    r = self[v] # just invoke __getitem__ to make sure it's present
            self._selection = tuple(value)
        else:
            if value not in self._dict:
                r = self[value] # just invoke __getitem__ to make sure it's present
            self._selection = value
        self.history.append((value, traceback.extract_stack()[:-1]))
    
    def _getNames(self):
        if not self._multi:
            raise AttributeError("Single-selection field %s has no attribute 'names'"%self._fullname)
        return self._selection
    def _setNames(self, value):
        if not self._multi:
            raise AttributeError("Single-selection field %s has no attribute 'names'"%self._fullname)
        self._setSelection(value)
    def _delNames(self):
        if not self._multi:
            raise AttributeError("Single-selection field %s has no attribute 'names'"%self._fullname)
        self._selection = None
    
    def _getName(self):
        if self._multi:
            raise AttributeError("Multi-selection field %s has no attribute 'name'"%self._fullname)
        return self._selection
    def _setName(self, value):
        if self._multi:
            raise AttributeError("Multi-selection field %s has no attribute 'name'"%self._fullname)
        self._setSelection(value)
    def _delName(self):
        if self._multi:
            raise AttributeError("Multi-selection field %s has no attribute 'name'"%self._fullname)
        self._selection=None
   
    """
    In a multi-selection ConfigInstanceDict, list of names of active items
    Disabled In a single-selection _Regsitry)
    """
    names = property(_getNames, _setNames, _delNames)
   
    """
    In a single-selection ConfigInstanceDict, name of the active item
    Disabled In a multi-selection _Regsitry)
    """
    name = property(_getName, _setName, _delName)

    def _getActive(self):
        if self._selection is None:
            return None

        if self._multi:
            return [self[c] for c in self._selection]
        else:
            return self[self._selection]

    """
    Readonly shortcut to access the selected item(s) of the registry.
    for multi-selection _Registry, this is equivalent to: [self[name] for name in self.names]
    for single-selection _Registry, this is equivalent to: self[name]
    for multi-selection _Registry, this is equivalent to: [self[name] for [name] in self.names]
    for single-selection _Registry, this is equivalent to: self[name]
    """
    active = property(_getActive)

    def __getitem__(self, k):
        try:
            value = self._dict[k]
        except KeyError:
            try:
                dtype = self.types[k]
            except:
                raise KeyError("Unknown key %s in field %s"%(repr(k), self._fullname))
            value = self._reset(k, dtype)
        return value

    def _reset(self, k, value):
        dtype = self.types[k]
        if value == dtype:
            value = value()
        elif not type(value) == dtype:
            raise TypeError("Cannot set ConfigChoiceField: type(%r) is not %r" % (value,dtype))
        else:
            value = copy.deepcopy(value)
        value._rename(_joinNamePath(name=self._fullname, index=k))
        self._dict[k] = value
        return value

    def __setitem__(self, k, value):
        name = _joinNamePath(name=self._fullname, index=k)
        oldValue = self._dict.get(k, None)
        if oldValue is None:
            self._reset(k, value)
        else:
            oldHistory = oldValue._history
            # discard the old object, but merge in its history
            newValue = self._reset(k, value)
<<<<<<< HEAD
            if False:  # history merging is broken; see ticket #1915
                for f in oldHistory:
                    oldList = newValue._history.setdefault(f, [])
                    oldList[:1] = oldHistory[f]
=======
            for f in oldHistory:
                oldList = newValue._history.setdefault(f, [])
                oldList[:1] = oldHistory[f]
    def _rename(self, fullname):
        print >> sys.stderr, "renaming config instance dict to:", fullname
        self._fullname=fullname
        for k, v in self._dict.iteritems():
            v._rename(_joinNamePath(name=fullname, index=k))
>>>>>>> 0e99f686

class ConfigMeta(type):
    """A metaclass for Config

    Adds a dictionary containing all Field class attributes
    as a class attribute called '_fields', and adds the name of each field as 
    an instance variable of the field itself (so you don't have to pass the 
    name of the field to the field constructor).

    """

    def __init__(self, name, bases, dict_):
        type.__init__(self, name, bases, dict_)
        self._fields = {}
        def getFields(classtype):
            fields = {}
            bases=list(classtype.__bases__)
            bases.reverse()
            for b in bases:
                fields.update(getFields(b))

            for k, v in classtype.__dict__.iteritems():
                if isinstance(v, Field):
                    fields[k] = v
            return fields

        fields = getFields(self)
        for k, v in fields.iteritems():            
            setattr(self, k, copy.deepcopy(v))

    def __setattr__(self, name, value):
        if isinstance(value, Field):
            value.name = name
            self._fields[name] = value
        type.__setattr__(self, name, value)

class FieldValidationError(ValueError):
    def __init__(self, fieldtype, fullname, msg):
        error="%s '%s' failed validation: %s" % (fieldtype, fullname, msg)
        ValueError.__init__(self, error)

class Field(object):
    """A field in a a Config.

    Instances of Field should be class attributes of Config subclasses:
    Field only supports basic data types (int, float, bool, str)

    class Example(Config):
        myInt = Field(int, "an integer field!", default=0)
    """
    supportedTypes=(str, bool, float, int, complex)

    def __init__(self, doc, dtype, default=None, check=None, optional=False):
        """Initialize a Field.
        
        dtype ------ Data type for the field.  
        doc -------- Documentation for the field.
        default ---- A default value for the field.
        check ------ A callable to be called with the field value that returns 
                     False if the value is invalid.  More complex inter-field 
                     validation can be written as part of Config validate() 
                     method; this will be ignored if set to None.
        optional --- When False, Config validate() will fail if value is None
        """
        if dtype not in self.supportedTypes:
            raise ValueError("Unsuported Field dtype '%s'"%(dtype.__name__,))
        self._setup(doc, dtype, default, check, optional)


    def _setup(self, doc, dtype, default, check, optional):
        self.dtype = dtype
        self.doc = doc
        self.__doc__ = doc
        self.default = default
        self.check = check
        self.optional = optional

    def rename(self, instance):
        """
        Rename an instance of this field, not the field itself. 
        Only useful for fields which hold sub-configs.
        Fields which hold subconfigs should rename each sub-config with
        the full field name as generated by _joinNamePath
        """
        pass

    def validate(self, instance):
        """
        Base validation for any field.
        Ensures that non-optional fields are not None.
        Ensures type correctness
        Ensures that user-provided check function is valid
        Most derived Field types should call Field.validate if they choose
        to re-implement validate
        """
        value = self.__get__(instance)
        fullname = _joinNamePath(instance._name, self.name)
        fieldType = type(self).__name__
        if not self.optional and value is None:
            msg = "Required value cannot be None"
            raise FieldValidationError(fieldType, fullname, msg)
        if value is not None and not isinstance(value, self.dtype):
            msg = "Incorrect type. Expected type '%s', got '%s'"%(self.dtype, type(value))
            raise FieldValidationError(fieldType, fullname, msg)
        if self.check is not None and not self.check(value):
            msg = "%s is not a valid value"%str(value)
            raise FieldValidationError(fieldType, fullname, msg)

    def save(self, outfile, instance):
        """
        Saves an instance of this field to file.
        This is invoked by the owning config object, and should not be called directly
        """
        value = self.__get__(instance)
        fullname = _joinNamePath(instance._name, self.name)
        outfile.write("%s=%s\n"%(fullname, repr(value)))
    
    def toDict(self, instance):
        return self.__get__(instance)

    def __get__(self, instance, owner=None):
        if instance is None or not isinstance(instance, Config):
            return self
        else:
            return instance._storage[self.name]

    def __set__(self, instance, value):
        try:
            history = instance._history[self.name]
        except KeyError:
            history = []
            instance._history[self.name] = history
        if value is not None:
            value = self.dtype(value)
        instance._storage[self.name]=value
        traceStack = traceback.extract_stack()[:-1]
        history.append((value, traceStack))

    def __delete__(self, instance):
        self.__set__(instance, None)
   

class Config(object):
    """Base class for control objects.

    A Config object will usually have several Field instances as class 
    attributes; these are used to define most of the base class behavior.  
    Simple derived class should be able to be defined simply by setting those 
    attributes.
    """

    __metaclass__ = ConfigMeta

    def __iter__(self):
        return self._fields.__iter__()

    def keys(self):
        return self._storage.keys()
    def values(self):
        return self._storage.values()
    def items(self):
        return self._storage.items()

    def iteritems(self):
        return self._storage.iteritems()
    def itervalues(self):
        return self.storage.itervalues()
    def iterkeys(self):
        return self.storage.iterkeys()

    def __contains__(self, name):
        return self._storage.__contains__(name)

    def __init__(self, **kw):
        """Initialize the Config.

        Keyword arguments will be used to set field values.
        """
        self._name="root"

        self._storage = {}
        self._history = {}
        # load up defaults
        for field in self._fields.itervalues():
            field.__set__(self, field.default)
        self.update(**kw)
            
    def update(self, **kw):
        for name, value in kw.iteritems():            
            try:
                setattr(self, name, value)
            except KeyError:
                pass

    def load(self, filename, root="root"):
        """
        modify this config in place by executing the python code in the 
        given file.

        The file should modify a Config named root

        For example:
            root.myField = 5
        """
        local = {root:self}
        execfile(filename, {}, local)
 
    def save(self, filename, root="root"):
        
        """
        Generates a python script, which, when loaded, reproduces this Config
        """
        tmp = self._name
        self._rename(root)
        try:
            outfile = open(filename, 'w')
            self._save(outfile)
            outfile.close()
        finally:
            self._rename(tmp)
    
    def _save(self, outfile):
        """
        Internal use only. Save this Config to file
        """
        configType = type(self)
        typeString = configType.__module__+"."+configType.__name__
        for field in self._fields.itervalues():
            field.save(outfile, self)
        
    def toDict(self):
        dict_ = {}
        for name, field in self._fields.iteritems():
            dict_[name] = field.toDict(self)
        return dict_

    def _rename(self, name):
        """
        Internal use only. 
        Rename this Config object to reflect its position in a Config hierarchy
        """
        self._name = name
        for field in self._fields.itervalues():
            field.rename(self)

    def validate(self):
        """
        Validate the Config.

        The base class implementation performs type checks on all fields by 
        calling Field.validate(). 

        Complex single-field validation can be defined by deriving new Field 
        types. As syntactic sugar, some derived Field types are defined in 
        this module which handle recursing into sub-configs 
        (ConfigField, ConfigChoiceField)

        Inter-field relationships should only be checked in derived Config 
        classes after calling this method, and base validation is complete
        """
        for field in self._fields.itervalues():
            field.validate(self)
   
    """
    Read-only history property
    """
    history = property(lambda x: x._history)

    def __setattr__(self, attr, value):
        if attr in self._fields:
            # This allows Field descriptors to work.
            self._fields[attr].__set__(self, value)
        elif hasattr(getattr(self.__class__, attr, None), '__set__'):
            # This allows properties and other non-Field descriptors to work.
            return object.__setattr__(self, attr, value)
        elif attr in self.__dict__ or attr == "_name" or attr == "_history" or attr=="_storage":
            # This allows specific private attributes to work.
            self.__dict__[attr] = value
        else:
            # We throw everything else.
            raise AttributeError("%s has no attribute %s"%(type(self).__name__, attr))

    def __eq__(self, other):
        if type(other) == type(self):
            for name in self._fields:
                if getattr(self, name) != getattr(other, name):
                    return False
            return True
        return False
    
    def __ne__(self, other):
        return not self.__eq__(other)

    def __str__(self):
        return str(self.toDict())

    def __repr__(self):
        return "%s(%s)" % (
            type(self).__name__, 
            ", ".join("%s=%r" % (k, v) for k, v in self.toDict().iteritems() if v is not None)
            )

class RangeField(Field):
    """
    Defines a Config Field which allows only a range of values.
    The range is defined by providing min and/or max values.
    If min or max is None, the range will be open in that direction
    If inclusive[Min|Max] is True the range will include the [min|max] value
    
    """

    supportedTypes=(int, float)

    def __init__(self, doc, dtype, default=None, optional=False, 
            min=None, max=None, inclusiveMin=True, inclusiveMax=False):
        if min is None and max is None:
            raise ValueError("min and max cannot both be None")

        if min is not None and max is not None and min > max:
            swap(min, max)
        self.min = min
        self.max = max

        self.rangeString =  "%s%s,%s%s" % \
                (("[" if inclusiveMin else "("),
                ("-inf" if self.min is None else self.min),
                ("inf" if self.max is None else self.max),
                ("]" if inclusiveMax else ")"))
        doc += "\n\tValid Range = " + self.rangeString
        if inclusiveMax:
            self.maxCheck = lambda x, y: True if y is None else x <= y
        else:
            self.maxCheck = lambda x, y: True if y is None else x < y
        if inclusiveMin:
            self.minCheck = lambda x, y: True if y is None else x >= y
        else:
            self.minCheck = lambda x, y: True if y is None else x > y
        Field.__init__(self, doc=doc, dtype=dtype, default=default, optional=optional) 

    def validate(self, instance):
        Field.validate(self, instance)
        value = instance._storage[self.name]
        if not self.minCheck(value, self.min) or \
                not self.maxCheck(value, self.max):
            fullname = _joinNamePath(instance._name, self.name)
            fieldType = type(self).__name__
            msg = "%s is outside of valid range %s"%(value, self.rangeString)
            raise FieldValidationError(fieldType, fullname, msg)
            
class ChoiceField(Field):
    """
    Defines a Config Field which allows only a set of values
    All allowed must be of the same type.
    Allowed values should be provided as a dict of value, doc string pairs

    """
    def __init__(self, doc, dtype, allowed, default=None, optional=True):
        self.allowed = dict(allowed)
        if optional and None not in self.allowed: 
            self.allowed[None]="Field is optional"

        if len(self.allowed)==0:
            raise ValueError("ChoiceFields must allow at least one choice")
        
        doc += "\nAllowed values:\n"
        for choice, choiceDoc in self.allowed.iteritems():
            if choice is not None and not isinstance(choice, dtype):
                raise ValueError("ChoiceField's allowed choice %s is of type %s. Expected %s"%\
                        (choice, type(choice), dtype))
            doc += "\t%s\t%s\n"%(str(choice), choiceDoc)

        Field.__init__(self, doc=doc, dtype=dtype, default=default, check=None, optional=optional)

    def validate(self, instance):
        Field.validate(self, instance)
        value = self.__get__(instance)
        if value not in self.allowed:
            fullname = _joinNamePath(instance._name, self.name)
            fieldType = type(self).__name__
            msg = "Value ('%s') is not in the set of allowed values"%str(value)
            raise FieldValidationError(fieldType, fullname, msg) 

class ListField(Field):
    """
    Defines a field which is a container of values of type dtype

    If length is not None, then instances of this field must match this length exactly
    If minLength is not None, then instances of the field must be no shorter then minLength
    If maxLength is not None, then instances of the field must be no longer than maxLength
    
    Additionally users can provide two check functions:
    listCheck - used to validate the list as a whole, and
    itemCheck - used to validate each item individually    
    """
    def __init__(self, doc, dtype, default=None, optional=False,
            listCheck=None, itemCheck=None, length=None, minLength=None, maxLength=None):
        if dtype not in Field.supportedTypes:
            raise ValueError("Unsuported Field dtype '%s'"%(dtype.__name__,))
        Field._setup(self, doc=doc, dtype=List, default=default, optional=optional, check=None)
        self.listCheck = listCheck
        self.itemCheck = itemCheck
        self.itemType = dtype
        self.length=length
        self.minLength=minLength
        self.maxLength=maxLength
    
    def validate(self, instance):
        Field.validate(self, instance)
        value = self.__get__(instance) 
        if value is not None:
            fullname = _joinNamePath(instance._name, self.name)
            fieldType = type(self).__name__
            lenValue =len(value)
            if self.length is not None and not lenValue == self.length:
                msg = "Required list length=%d, got length=%d"%(self.length, lenValue)                
                raise FieldValidationError(fieldType, fullname, msg)
            elif self.minLength is not None and lenValue < self.minLength:
                msg = "Minimum allowed list length=%d, got length=%d"%(self.minLength, lenValue)
                raise FieldValidationError(fieldType, fullname, msg)
            elif self.maxLength is not None and lenValue > self.maxLength:
                msg = "Maximum allowed list length=%d, got length=%d"%(self.maxLength, lenValue)
                raise FieldValidationError(fieldType, fullname, msg)
            elif self.listCheck is not None and not self.listCheck(value):
                msg = "%s is not a valid value"%str(value)
                raise FieldValidationError(fieldType, fullname, msg)
            
            for i, v in enumerate(value):
                if not isinstance(v, self.itemType):
                    msg="Incorrect item type at position %d. Expected '%s', got '%s'"%\
                            (i, type(v).__name__, self.itemType.__name__)
                    raise FieldValidationError(fieldType, fullname, msg)
                        
                if self.itemCheck is not None and not self.itemCheck(value[i]):
                    msg="Item at position %s is not a valid value: %s"%(i, str(v))
                    raise FieldValidationError(fieldType, fullname, msg)

    def __set__(self, instance, value):
        try:
            history = instance._history.get(self.name)
        except KeyError:
            history = []
            instance._history[self.name]=history

        if value is not None:
            instance._storage[self.name] = List(self.itemType, value, history)
        else:
            Field.__set__(self, instance, value)
    
    def toDict(self, instance):        
        value = self.__get__(instance)        
        return list(value) if value is not None else None

class DictField(Field):
    """
    Defines a field which is a mapping of values

    Users can provide two check functions:
    dictCheck - used to validate the dict as a whole, and
    itemCheck - used to validate each item individually    
    """
    def __init__(self, doc, keytype, itemtype, default=None, optional=False, dictCheck=None, itemCheck=None):
        Field._setup(self, doc=doc, dtype=Dict, default=default, optional=optional, check=None)
        if keytype not in self.supportedTypes:
            raise ValueError("key type '%s' is not a supported type"%keytype.__name__)
        elif itemtype not in self.supportedTypes:
            raise ValueError("item type '%s' is not a supported type"%itemtype.__name__)

        self.keytype = keytype
        self.itemtype = itemtype
        self.dictCheck = dictCheck
        self.itemCheck = itemCheck
    
    def validate(self, instance):
        Field.validate(self, instance)
        value = self.__get__(instance) 
        if value is not None:
            fullname = _joinNamePath(instance._name, self.name)
            fieldType = type(self).__name__
            if self.dictCheck is not None and not self.dictCheck(value):
                msg = "%s is not a valid value"%str(value)
                raise FieldValidationError(fieldType, fullname, msg)
            
            for k, v in value.iteritems():
                try:
                    value._checkItemType(k, v)
                except TypeError, e:
                    raise FieldValidationError(fieldtype, fullname, str(e))
                        
                if self.itemCheck is not None and not self.itemCheck(v):
                    msg="Item at key %s is not a valid value: %s"%(k, str(v))
                    raise FieldValidationError(fieldType, fullname, msg)

    def __set__(self, instance, value):
        try:
            history = instance._history.get(self.name)
        except KeyError:
            history = []
            instance._history[self.name]=history

        if value is not None:
            instance._storage[self.name] = Dict(self.keytype, self.itemtype, value, history)
        else:
            Field.__set__(self, instance, value)
    
    def toDict(self, instance):        
        value = self.__get__(instance)        
        return dict(value) if value is not None else None

class ConfigField(Field):
    """
    Defines a field which is itself a Config.

    The behavior of this type of field is much like that of the base Field type.

    Note that dtype must be a subclass of Config.

    If optional=False, and default=None, the field will default to a default-constructed
    instance of dtype.

    Additionally, to allow for fewer deep-copies, assigning an instance of ConfigField to dtype itself,
    is considered equivalent to assigning a default-constructed sub-config.  This means that the
    argument default can be dtype, rather than an instance of dtype.

    Assigning to ConfigField will replace the current sub-config object with a deep copy of the new object
    with the history of the old object merged in.
    """

    def __init__(self, doc, dtype, default=None, check=None):
        if not issubclass(dtype, Config):
            raise ValueError("dtype '%s' is not a subclass of Config" % dtype)
        if default is None:
            default = dtype
        Field._setup(self, doc=doc, dtype=dtype, check=check, default=default, optional=False)
  
    def __get__(self, instance, owner=None):
        if instance is None or not isinstance(instance, Config):
            return self
        else:
            value = instance._storage.get(self.name, None)
            if value is None:
                value = self._reset(instance, self.default)
            return value

    def _reset(self, instance, value):
        if value == self.dtype:
            value = value()
        elif not type(value) == self.dtype:
            raise TypeError("Cannot set ConfigField: type(%r) is not %r" % (value,dtype))
        else:
            value = copy.deepcopy(value)
        value._rename(_joinNamePath(instance._name, self.name))
        instance._storage[self.name] = value
        instance._history[self.name] = value._history
        return value

    def __set__(self, instance, value):
        name = _joinNamePath(prefix=instance._name, name=self.name)
        oldValue = instance._storage.get(self.name, None)
        if oldValue is None:
            self._reset(instance, value)
        else:
            oldHistory = oldValue._history
            # discard the old object, but merge in its history
            newValue = self._reset(instance, value)
            if False:  # history merging is broken; see ticket #1915
                for k in oldHistory:
                    oldList = newValue._history.setdefault(k, [])
                    oldList[:1] = oldHistory[k]
                    

    def rename(self, instance):
        value = self.__get__(instance)
        value._rename(_joinNamePath(instance._name, self.name))
        
    def save(self, outfile, instance):
        fullname = _joinNamePath(instance._name, self.name)
        value = self.__get__(instance)
        value._save(outfile)

    def toDict(self, instance):
        value = self.__get__(instance)
        return value.toDict()

    def validate(self, instance):
        value = self.__get__(instance)
        value.validate()

        if self.check is not None and not self.check(value):
            fieldType = ConfigField
            fullname = value._name
            msg = "%s is not a valid value"%str(value)
            raise FieldValidationError(fieldType, fullname, msg)

class ConfigChoiceField(Field):
    """
    ConfigChoiceFields allow the config to choose from a set of possible Config types.
    The set of allowable types is given by the typemap argument to the constructor

    The typemap object must implement typemap[name], which must return a Config subclass.

    While the typemap is shared by all instances of the field, each instance of
    the field has its own instance of a particular sub-config type

    For example:

      class AaaConfig(Config):
        somefield = Field(int, "...")
      TYPEMAP = {"A", AaaConfig}
      class MyConfig(Config):
          choice = ConfigChoiceField("doc for choice", TYPEMAP)
      
      instance = MyConfig()
      instance.choice['AAA'].somefield = 5
      instance.choice = "AAA"
    
    Alternatively, the last line can be written:
      instance.choice.name = "AAA"

    Validation of this field is performed only the "active" selection.
    If active is None and the field is not optional, validation will fail. 
    
    ConfigChoiceFields can allow single selections or multiple selections.
    Single selection fields set selection through property name, and 
    multi-selection fields use the property names. 

    ConfigChoiceFields also allow multiple values of the same type:
      TYPEMAP["CCC"] = AaaConfig
      TYPEMAP["BBB"] = AaaConfig

    When saving a config with a ConfigChoiceField, the entire set is saved, as well as the active selection    
    """
    instanceDictClass = ConfigInstanceDict
    def __init__(self, doc, typemap, default=None, optional=False, multi=False):
        Field._setup(self, doc, self.instanceDictClass, default=default, check=None, optional=optional)
        self.typemap = typemap
        self.multi = multi
    
    def _getOrMake(self, instance):
        instanceDict = instance._storage.get(self.name)
        if instanceDict is None:
            name = _joinNamePath(instance._name, self.name)
            history = []
            instance._history[self.name] = history
            instanceDict = self.dtype(name, self.typemap, self.multi, history)
            instanceDict.__doc__ = self.doc
            instance._storage[self.name] = instanceDict
        return instanceDict

    def __get__(self, instance, owner=None):
        if instance is None or not isinstance(instance, Config):
            return self
        else:
            return self._getOrMake(instance)

    def __set__(self, instance, value):
        instanceDict = self.__get__(instance)
        instanceDict._setSelection(value)

    def rename(self, instance):
        instanceDict = self.__get__(instance)
        fullname = _joinNamePath(instance._name, self.name)
        instanceDict._rename(fullname)

    def validate(self, instance):
        instanceDict = self.__get__(instance)
        if not instanceDict.active and not self.optional:
            fullname = _joinNamePath(instance._name, self.name)
            fieldType = type(self).__name__
            msg = "Required field cannot be None"
            raise FieldValidationError(fieldType, fullname, msg)
        elif instanceDict.active:
            if self.multi:
                for a in instanceDict.active:
                    a.validate()
            else:
                instanceDict.active.validate()

    def toDict(self, instance):
        instanceDict = self.__get__(instance)

        dict_ = {}
        if self.multi:
            dict_["names"]=instanceDict.names
        else:
            dict_["name"] =instanceDict.name
        
        values = {}
        for k, v in instanceDict.iteritems():
            values[k]=v.toDict()
        dict_["values"]=values

        return dict_

    def save(self, outfile, instance):
        instanceDict = self.__get__(instance)
        fullname = instanceDict._fullname
        for v in instanceDict.itervalues():
            v._save(outfile)
        if self.multi:
            outfile.write("%s.names=%s\n"%(fullname, repr(instanceDict.names)))
        else:
            outfile.write("%s.name=%s\n"%(fullname, repr(instanceDict.name)))
<|MERGE_RESOLUTION|>--- conflicted
+++ resolved
@@ -276,21 +276,15 @@
             oldHistory = oldValue._history
             # discard the old object, but merge in its history
             newValue = self._reset(k, value)
-<<<<<<< HEAD
             if False:  # history merging is broken; see ticket #1915
                 for f in oldHistory:
                     oldList = newValue._history.setdefault(f, [])
                     oldList[:1] = oldHistory[f]
-=======
-            for f in oldHistory:
-                oldList = newValue._history.setdefault(f, [])
-                oldList[:1] = oldHistory[f]
+
     def _rename(self, fullname):
-        print >> sys.stderr, "renaming config instance dict to:", fullname
         self._fullname=fullname
         for k, v in self._dict.iteritems():
             v._rename(_joinNamePath(name=fullname, index=k))
->>>>>>> 0e99f686
 
 class ConfigMeta(type):
     """A metaclass for Config
