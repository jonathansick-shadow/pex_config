import traceback
import sys
import collections

__all__ = ["Config", "Field", "RangeField", "ChoiceField", "ListField", "ConfigField",
           "ConfigInstanceDict", "ConfigChoiceField"]

def _joinNamePath(prefix=None, name=None, index=None):
    """
    Utility function for generating nested configuration names
    """
    if not prefix and not name:
        raise ValueError("invalid name. cannot be None")
    elif not name:
        name = prefix
    elif prefix and name:
        name = prefix + "." + name

    if index is not None:
        return "%s[%s]"%(name, repr(index))
    else:
        return name

def _typeString(aType):
    """
    Utility function for generating type strings.
    Used internally for saving Config to file
    """
    if aType is None:
        return None
    else:
        return aType.__module__+"."+aType.__name__

class List(collections.MutableSequence):
    def __init__(self, dtype, value, history):
        self.dtype=dtype
        self.value = [dtype(x) if x is not None else None for x in value]
        self._history = history if history is not None else {}
    """
    Read-only history
    """
    history = property(lambda x: x._history)   

    def __appendHistory(self):
        traceStack = traceback.extract_stack()[:-2]
        self._history.append((list(self.value), traceStack))

    def __contains__(self, x):
        return self.value.__contains__(x)

    def __len__(self):
        return len(self.value)

    def __setitem__(self, i, x):
        if isinstance(i, slice):
            x = [self.dtype(xk) if xk is not None else None for xk in x]
        else:
            x = self.dtype(x)

        try:
            self.value[i]=x
            self.__appendHistory()
        except:
            raise
        
    def __getitem__(self, i):
        return self.value[i]
    
    def __delitem__(self, i):
        try:
            del self.value[i]
            self.__appendHistory()
        except:
            raise

    def __iter__(self):
        return self.value.__iter__()

    def insert(self, i, x):
        self[i:i+1]=x

    def __repr__(self):
        return repr(self.value)

    def __str__(self):
        return str(self.value)


class Dict(collections.MutableMapping):
    def __init__(self, supportedTypes, value, history):
        self.supportedTypes = supportedTypes
        self.value = dict(values)
        for k, x in self.value.iteritems():
            if type(k) not in self.supportedTypes:
                raise TypeError("Key %s is of unssuported type %s"%(k, type(k).__name__))
            if type(x) not in self.supportedTypes:
                raise TypeError("Value %s at key %s is of unsupported type %s"%(x, k, type(x).__name__))
        self._history = history if history is not None else {}
    """
    Read-only history
    """
    history = property(lambda x: x._history)   

    def __appendHistory(self):
        traceStack = traceback.extract_stack()[:-2]
        self._history.append((dict(self.value), traceStack))
   
    def __getitem__(self, k):
        return self.value[k]

    def __len__(self):
        return len(self.value)

    def __iter__(self):
        return self.value.__iter__()

    def __contains__(self, k):
        return self.value.__contains__(k)

    def __setitem__(self, k, x):
        if type(k) not in self.supportedTypes:
            raise TypeError("Key %s is of unssuported type %s"%(k, type(k).__name__))
        if type(x) not in self.supportedTypes:
            raise TypeError("Value %s at key %s is of unsupported type %s"%(x, k, type(x).__name__))

        try:
            self.value[k]=x
            self.__appendHistory()
        except:
            raise

    def __delitem__(self, k):
        try:
            del self.value[k]
            self.__appendHistory()
        except:
            raise

    def __repr__(self):
        return repr(self.value)

    def __str__(self):
        return str(self.value)

class ConfigInstanceDict(collections.Mapping):
    """A dict of instantiated configs, used to populate a ConfigChoiceField.
    
    typemap must support the following:
    - typemap[name]: return the config class associated with the given name
    """
    def __init__(self, fullname, types, multi, history=None):
        collections.Mapping.__init__(self)
        self._dict = dict()
        self._fullname = fullname
        self._selection = None
        self._multi = multi
        self.types = types
        self.history = [] if history is None else history

    def __contains__(self, k): return k in self._dict

    def __len__(self): return len(self._dict)

    def __iter__(self): return iter(self._dict)

    def _setSelection(self,value):
        if value is None:
            self._selection=None
        # JFB:  Changed to ensure selection is present in this instance (and add it if it is not),
        #       rather than just checking if it is present in self.types.
        elif self._multi:
            for v in value:
                if v not in self._dict:
                    r = self[v] # just invoke __getitem__ to make sure it's present
            self._selection = tuple(value)
        else:
            if value not in self._dict:
                r = self[value] # just invoke __getitem__ to make sure it's present
            self._selection = value
        self.history.append((value, traceback.extract_stack()[:-1]))
    
    def _getNames(self):
        if not self._multi:
            raise AttributeError("Single-selection field %s has no attribute 'names'"%self._fullname)
        return self._selection
    def _setNames(self, value):
        if not self._multi:
            raise AttributeError("Single-selection field %s has no attribute 'names'"%self._fullname)
        self._setSelection(value)
    def _delNames(self):
        if not self._multi:
            raise AttributeError("Single-selection field %s has no attribute 'names'"%self._fullname)
        self._selection = None
    
    def _getName(self):
        if self._multi:
            raise AttributeError("Multi-selection field %s has no attribute 'name'"%self._fullname)
        return self._selection
    def _setName(self, value):
        if self._multi:
            raise AttributeError("Multi-selection field %s has no attribute 'name'"%self._fullname)
        self._setSelection(value)
    def _delName(self):
        if self._multi:
            raise AttributeError("Multi-selection field %s has no attribute 'name'"%self._fullname)
        self._selection=None
   
    """
    In a multi-selection ConfigInstanceDict, list of names of active items
    Disabled In a single-selection _Regsitry)
    """
    names = property(_getNames, _setNames, _delNames)
   
    """
    In a single-selection ConfigInstanceDict, name of the active item
    Disabled In a multi-selection _Regsitry)
    """
    name = property(_getName, _setName, _delName)

    def _getActive(self):
        if self._selection is None:
            return None

        if self._multi:
            return [self[c] for c in self._selection]
        else:
            return self[self._selection]

    """
    Readonly shortcut to access the selected item(s) of the registry.
<<<<<<< HEAD
    for multi-selection _Regsitry, this is equivalent to: [self[name] for name in self.names]
    for single-selection _Regsitry, this is equivalent to: self[name]
=======
    for multi-selection _Registry, this is equivalent to: [self[name] for [name] in self.names]
    for single-selection _Registry, this is equivalent to: self[name]
>>>>>>> 76d64004
    """
    active = property(_getActive)

    def __getitem__(self, k):
        try:
            value = self._dict[k]
        except KeyError:
            try:
                dtype = self.types[k]
            except:
                raise KeyError("Unknown key %s in field %s"%(repr(k), self._fullname))
            value = dtype()
            value._rename(_joinNamePath(name=self._fullname, index=k))
            self._dict[k] = value
        return value

    def __setitem__(self, k, value):
        name = _joinNamePath(name=self._fullname, index=k)
        oldValue = self[k]
        dtype = type(oldValue)
        if type(value) == dtype:
            for field in dtype._fields:
                setattr(oldValue, field, getattr(value, field))
        elif value == dtype:
            for field in dtype._fields.itervalues():
                setattr(oldValue, field.name, field.default)
        else:
            raise ValueError("Cannot set field item '%s' to '%s'. Expected type %s"%\
                    (str(name), str(value), dtype.__name__))

"""
class SingleChoiceConfigInstanceDict(ConfigInstanceDict):
    def __init__(self, fullname, types, history=None):
        ConfigChoiceInstanceDict.__init__(self, fullname, types, False, history)

    name = property(lambda x: x._selection, _setSelection, lambda x: x._setSelection(None))

class MultiChoiceconfigInstanceDict(ConfigInstanceDict):
    def __init__(self, fullname, types, history=None):
        ConfigChoiceInstanceDict.__init__(self, fullname, types, False, history)

    names = property(lambda x: x._selection, _setSelection, lambda x: x._setSelection(None))
"""

class ConfigMeta(type):
    """A metaclass for Config

    Adds a dictionary containing all Field class attributes
    as a class attribute called '_fields', and adds the name of each field as 
    an instance variable of the field itself (so you don't have to pass the 
    name of the field to the field constructor).

    """

    def __init__(self, name, bases, dict_):
        type.__init__(self, name, bases, dict_)
        self._fields = {}
        for b in bases:
            dict_ = dict(dict_.items() + b.__dict__.items())
        for k, v in dict_.iteritems():
            if isinstance(v, Field):
                v.name = k
                self._fields[k] = v

    def __setattr__(self, name, value):
        if isinstance(value, Field):
            value.name = name
            self._fields[name] = value
        type.__setattr__(self, name, value)

class FieldValidationError(ValueError):
    def __init__(self, fieldtype, fullname, msg):
        error="%s '%s' failed validation: %s" % (fieldtype, fullname, msg)
        ValueError.__init__(self, error)

class Field(object):
    """A field in a a Config.

    Instances of Field should be class attributes of Config subclasses:
    Field only supports basic data types (int, float, bool, str)

    class Example(Config):
        myInt = Field(int, "an integer field!", default=0)
    """
    supportedTypes=(str, bool, float, int, complex)

    def __init__(self, doc, dtype, default=None, check=None, optional=False):
        """Initialize a Field.
        
        dtype ------ Data type for the field.  
        doc -------- Documentation for the field.
        default ---- A default value for the field.
        check ------ A callable to be called with the field value that returns 
                     False if the value is invalid.  More complex inter-field 
                     validation can be written as part of Config validate() 
                     method; this will be ignored if set to None.
        optional --- When False, Config validate() will fail if value is None
        """
        if dtype not in self.supportedTypes:
            raise ValueError("Unsuported Field dtype '%s'"%(dtype.__name__,))
        self._setup(doc, dtype, default, check, optional)


    def _setup(self, doc, dtype, default, check, optional):
        self.dtype = dtype
        self.doc = doc
        self.__doc__ = doc
        self.default = default
        self.check = check
        self.optional = optional

    def rename(self, instance):
        """
        Rename an instance of this field, not the field itself. 
        Only useful for fields which hold sub-configs.
        Fields which hold subconfigs should rename each sub-config with
        the full field name as generated by _joinNamePath
        """
        pass

    def validate(self, instance):
        """
        Base validation for any field.
        Ensures that non-optional fields are not None.
        Ensures type correctness
        Ensures that user-provided check function is valid
        Most derived Field types should call Field.validate if they choose
        to re-implement validate
        """
        value = self.__get__(instance)
        fullname = _joinNamePath(instance._name, self.name)
        fieldType = type(self).__name__
        if not self.optional and value is None:
            msg = "Required value cannot be None"
            raise FieldValidationError(fieldType, fullname, msg)
        if value is not None and not isinstance(value, self.dtype):
            msg = "Incorrect type. Expected type '%s', got '%s'"%(self.dtype, type(value))
            raise FieldValidationError(fieldType, fullname, msg)
        if self.check is not None and not self.check(value):
            msg = "%s is not a valid value"%str(value)
            raise FieldValidationError(fieldType, fullname, msg)

    def save(self, outfile, instance):
        """
        Saves an instance of this field to file.
        This is invoked by the owning config object, and should not be called directly
        """
        value = self.__get__(instance)
        fullname = _joinNamePath(instance._name, self.name)
        outfile.write("%s=%s\n"%(fullname, repr(value)))
    
    def toDict(self, instance):
        return self.__get__(instance)

    def __get__(self, instance, owner=None):
        if instance is None or not isinstance(instance, Config):
            return self
        else:
            return instance._storage[self.name]

    def __set__(self, instance, value):
        try:
            history = instance._history[self.name]
        except KeyError:
            history = []
            instance._history[self.name] = history
        if value is not None:
            value = self.dtype(value)
        instance._storage[self.name]=value
        traceStack = traceback.extract_stack()[:-1]
        history.append((value, traceStack))


    def __delete__(self, instance):
        self.__set__(instance, None)
   

class Config(object):
    """Base class for control objects.

    A Config object will usually have several Field instances as class 
    attributes; these are used to define most of the base class behavior.  
    Simple derived class should be able to be defined simply by setting those 
    attributes.
    """

    __metaclass__ = ConfigMeta

    def __iter__(self):
        return self._fields.__iter__()

    def keys(self):
        return self._storage.keys()
    def values(self):
        return self._storage.values()
    def items(self):
        return self._storage.items()

    def iteritems(self):
        return self._storage.iteritems()
    def itervalues(self):
        return self.storage.itervalues()
    def iterkeys(self):
        return self.storage.iterkeys()

    def __contains__(self, name):
        return self._storage.__contains__(name)

    def __init__(self, **kw):
        """Initialize the Config.

        Keyword arguments will be used to set field values.
        """
        self._name="root"

        self._storage = {}
        self._history = {}
        # load up defaults
        for field in self._fields.itervalues():
            field.__set__(self, field.default)
        self.update(**kw)
            
    def update(self, **kw):
        for name, value in kw.iteritems():            
            try:
                setattr(self, name, value)
            except KeyError:
                pass

    def load(self, filename, root="root"):
        """
        modify this config in place by executing the python code in the 
        given file.

        The file should modify a Config named root

        For example:
            root.myField = 5
        """
        local = {root:self}
        execfile(filename, {}, local)
 
    def save(self, filename, root="root"):
        
        """
        Generates a python script, which, when loaded, reproduces this Config
        """
        tmp = self._name
        self._rename(root)
        try:
            outfile = open(filename, 'w')
            self._save(outfile)
            outfile.close()
        finally:
            self._rename(tmp)
    
    def _save(self, outfile):
        """
        Internal use only. Save this Config to file
        """
        configType = type(self)
        typeString = configType.__module__+"."+configType.__name__
        for field in self._fields.itervalues():
            field.save(outfile, self)
        
    def toDict(self):
        dict_ = {}
        for name, field in self._fields.iteritems():
            dict_[name] = field.toDict(self)
        return dict_

    def _rename(self, name):
        """
        Internal use only. 
        Rename this Config object to reflect its position in a Config hierarchy
        """
        self._name = name
        for field in self._fields.itervalues():
            field.rename(self)

    def validate(self):
        """
        Validate the Config.

        The base class implementation performs type checks on all fields by 
        calling Field.validate(). 

        Complex single-field validation can be defined by deriving new Field 
        types. As syntactic sugar, some derived Field types are defined in 
        this module which handle recursing into sub-configs 
        (ConfigField, ConfigChoiceField)

        Inter-field relationships should only be checked in derived Config 
        classes after calling this method, and base validation is complete
        """
        for field in self._fields.itervalues():
            field.validate(self)
   
    """
    Read-only history property
    """
    history = property(lambda x: x._history)

    def __setattr__(self, attr, value):
        if attr in self._fields:
            # This allows Field descriptors to work.
            self._fields[attr].__set__(self, value)
        elif hasattr(getattr(self.__class__, attr, None), '__set__'):
            # This allows properties and other non-Field descriptors to work.
            return object.__setattr__(self, attr, value)
        elif attr in self.__dict__ or attr == "_name" or attr == "_history" or attr=="_storage":
            # This allows specific private attributes to work.
            self.__dict__[attr] = value
        else:
            # We throw everything else.
            raise AttributeError("%s has no attribute %s"%(type(self).__name__, attr))

    def __eq__(self, other):
        if type(other) == type(self):
            for name in self._fields:
                if getattr(self, name) != getattr(other, name):
                    return False
            return True
        return False
    
    def __ne__(self, other):
        return not self.__eq__(other)

    def __str__(self):
        return str(self.toDict())

    def __repr__(self):
        return "%s(%s)" % (
            type(self).__name__, 
            ", ".join("%s=%r" % (k, v) for k, v in self.toDict().iteritems() if v is not None)
            )

class RangeField(Field):
    """
    Defines a Config Field which allows only a range of values.
    The range is defined by providing min and/or max values.
    If min or max is None, the range will be open in that direction
    If inclusive[Min|Max] is True the range will include the [min|max] value
    
    """

    supportedTypes=(int, float)

    def __init__(self, doc, dtype, default=None, optional=False, 
            min=None, max=None, inclusiveMin=True, inclusiveMax=False):
        if min is None and max is None:
            raise ValueError("min and max cannot both be None")

        if min is not None and max is not None and min > max:
            swap(min, max)
        self.min = min
        self.max = max

        self.rangeString =  "%s%s,%s%s" % \
                (("[" if inclusiveMin else "("),
                ("-inf" if self.min is None else self.min),
                ("inf" if self.max is None else self.max),
                ("]" if inclusiveMax else ")"))
        doc += "\n\tValid Range = " + self.rangeString
        if inclusiveMax:
            self.maxCheck = lambda x, y: True if y is None else x <= y
        else:
            self.maxCheck = lambda x, y: True if y is None else x < y
        if inclusiveMin:
            self.minCheck = lambda x, y: True if y is None else x >= y
        else:
            self.minCheck = lambda x, y: True if y is None else x > y
        Field.__init__(self, doc=doc, dtype=dtype, default=default, optional=optional) 

    def validate(self, instance):
        Field.validate(self, instance)
        value = instance._storage[self.name]
        if not self.minCheck(value, self.min) or \
                not self.maxCheck(value, self.max):
            fullname = _joinNamePath(instance._name, self.name)
            fieldType = type(self).__name__
            msg = "%s is outside of valid range %s"%(value, self.rangeString)
            raise FieldValidationException(fieldType, fullname, msg)
            
class ChoiceField(Field):
    """
    Defines a Config Field which allows only a set of values
    All allowed must be of the same type.
    Allowed values should be provided as a dict of value, doc string pairs

    """
    def __init__(self, doc, dtype, allowed, default=None, optional=True):
        self.allowed = dict(allowed)
        if optional and None not in self.allowed: 
            self.allowed[None]="Field is optional"

        if len(self.allowed)==0:
            raise ValueError("ChoiceFields must allow at least one choice")
        
        doc += "\nAllowed values:\n"
        for choice, choiceDoc in self.allowed.iteritems():
            if choice is not None and not isinstance(choice, dtype):
                raise ValueError("ChoiceField's allowed choice %s is of type %s. Expected %s"%\
                        (choice, type(choice), dtype))
            doc += "\t%s\t%s\n"%(str(choice), choiceDoc)

        Field.__init__(self, doc=doc, dtype=dtype, default=default, check=None, optional=optional)

    def validate(self, instance):
        Field.validate(self, instance)
        value = self.__get__(instance)
        if value not in self.allowed:
            fullname = _joinNamePath(instance._name, self.name)
            fieldType = type(self).__name__
            msg = "Value ('%s') is not in the set of allowed values"%str(value)
            raise FieldValidationError(fieldType, fullname, msg) 

class ListField(Field):
    """
    Defines a field which is a container of values of type dtype

    If length is not None, then instances of this field must match this length exactly
    If minLength is not None, then instances of the field must be no shorter then minLength
    If maxLength is not None, then instances of the field must be no longer than maxLength
    
    Additionally users can provide two check functions:
    listCheck - used to validate the list as a whole, and
    itemCheck - used to validate each item individually    
    """
    def __init__(self, doc, dtype, default=None, optional=False,
            listCheck=None, itemCheck=None, length=None, minLength=None, maxLength=None):
        if dtype not in Field.supportedTypes:
            raise ValueError("Unsuported Field dtype '%s'"%(dtype.__name__,))
        Field._setup(self, doc=doc, dtype=List, default=default, optional=optional, check=None)
        self.listCheck = listCheck
        self.itemCheck = itemCheck
        self.itemType = dtype
        self.length=length
        self.minLength=minLength
        self.maxLength=maxLength
    
    def validate(self, instance):
        Field.validate(self, instance)
        value = self.__get__(instance) 
        if value is not None:
            fullname = _joinNamePath(instance._name, self.name)
            fieldType = type(self).__name__
            lenValue =len(value)
            if self.length is not None and not lenValue == self.length:
                msg = "Required list length=%d, got length=%d"%(self.length, lenValue)                
                raise FieldValidationError(fieldType, fullname, msg)
            elif self.minLength is not None and lenValue < self.minLength:
                msg = "Minimum allowed list length=%d, got length=%d"%(self.minLength, lenValue)
                raise FieldValidationError(fieldType, fullname, msg)
            elif self.maxLength is not None and lenValue > self.maxLength:
                msg = "Maximum allowed list length=%d, got length=%d"%(self.maxLength, lenValue)
                raise FieldValidationError(fieldType, fullname, msg)
            elif self.listCheck is not None and not self.listCheck(value):
                msg = "%s is not a valid value"%str(value)
                raise FieldValidationError(fieldType, fullname, msg)
            
            for i, v in enumerate(value):
                if not isinstance(v, self.itemType):
                    msg="Incorrect item type at position %d. Expected '%s', got '%s'"%\
                            (i, type(v).__name__, self.itemType.__name__)
                    raise FieldValidationError(fieldType, fullname, msg)
                        
                if self.itemCheck is not None and not self.itemCheck(value[i]):
                    msg="Item at position %s is not a valid value: %s"%(i, str(v))
                    raise FieldValidationError(fieldType, fullname, msg)

    def __set__(self, instance, value):
        try:
            history = instance._history.get(self.name)
        except KeyError:
            history = []
            instance._history[self.name]=history

        if value is not None:
            instance._storage[self.name] = List(self.itemType, value, history)
        else:
            Field.__set__(self, instance, value)
    
    def toDict(self, instance):        
        value = self.__get__(instance)        
        return list(value) if value is not None else None

class DictField(Field):
    """
    Defines a field which is a mapping of values

    Users can provide two check functions:
    dictCheck - used to validate the dict as a whole, and
    itemCheck - used to validate each item individually    
    """
    def __init__(self, doc, default=None, optional=False, dictCheck=None, itemCheck=None):
        Field._setup(self, doc=doc, dtype=Dict, default=default, optional=optional, check=None)
        self.dictCheck = listCheck
        self.itemCheck = itemCheck
    
    def validate(self, instance):
        Field.validate(self, instance)
        value = self.__get__(instance) 
        if value is not None:
            fullname = _joinNamePath(instance._name, self.name)
            fieldType = type(self).__name__
            if self.dictCheck is not None and not self.dictCheck(value):
                msg = "%s is not a valid value"%str(value)
                raise FieldValidationError(fieldType, fullname, msg)
            
            for i, v in value.iteritems:
                if type(v) not in self.supportedTypes:
                    msg="Unsupported item type %s at key %s."%(type(v), i)
                    raise FieldValidationError(fieldType, fullname, msg)
                        
                if self.itemCheck is not None and not self.itemCheck(v):
                    msg="Item at key %s is not a valid value: %s"%(i, str(v))
                    raise FieldValidationError(fieldType, fullname, msg)

    def __set__(self, instance, value):
        try:
            history = instance._history.get(self.name)
        except KeyError:
            history = []
            instance._history[self.name]=history

        if value is not None:
            instance._storage[self.name] = Dict(self.supportedTypes, value, history)
        else:
            Field.__set__(self, instance, value)
    
    def toDict(self, instance):        
        value = self.__get__(instance)        
        return dict(value) if value is not None else None

class ConfigField(Field):
    """
    Defines a field which is itself a Config.

    The behavior of this type of field is much like that of the base Field type.

    Note that dtype must be a subclass of Config.

    If optional=False, and default=None, the field will default to a default-constructed
    instance of dtype

    Additionally, to allow for fewer deep-copies, assigning an instance of ConfigField to dtype istelf,
    rather then an instance of dtype. Doing so will reset field values to their defaults.

    This means that the argument default can be dtype, rather than an instance of dtype
    """

    def __init__(self, doc, dtype, default=None, check=None):        
        if not issubclass(dtype, Config):
            raise ValueError("dtype '%s' is not a subclass of Config)"%dtype)
        if default is None:
            default = dtype
        Field._setup(self, doc=doc, dtype=dtype, check=check, default=default, optional=False)
  
    def __get__(self, instance, owner=None):
        if instance is None or not isinstance(instance, Config):
            return self
        else:
            value = instance._storage.get(self.name, None)
            if value is None:
                value = self.default()
                value._rename(_joinNamePath(instance._name, self.name))
                instance._storage[self.name]=value
                instance._history[self.name]=value._history
            return value


    def __set__(self, instance, value):
        name=_joinNamePath(prefix=instance._name, name=self.name)
        oldValue = self.__get__(instance)

        if type(value) == self.dtype:
            for field in self.dtype._fields:
                setattr(oldValue, field, getattr(value, field))
        elif value == self.dtype:
            for field in self.dtype._fields.itervalues():
                setattr(oldValue, field.name, field.default)
        else:
            raise ValueError("Cannot set ConfigField '%s' to '%s'"%(name, str(value)))

    def rename(self, instance):
        value = self.__get__(instance)
        value._rename(_joinNamePath(instance._name, self.name))
        
    def save(self, outfile, instance):
        fullname = _joinNamePath(instance._name, self.name)
        value = self.__get__(instance)
        value._save(outfile)

    def toDict(self, instance):
        value = self.__get__(instance)
        return value.toDict()

    def validate(self, instance):
        value = self.__get__(instance)
        value.validate()

        if self.check is not None and not self.check(value):
            fieldType = ConfigField
            fullname = value._name
            msg = "%s is not a valid value"%str(value)
            raise FieldValidationError(fieldType, fullname, msg)

class ConfigChoiceField(Field):
    """
    ConfigChoiceFields allow the config to choose from a set of possible Config types.
    The set of allowable types is given by the typemap argument to the constructor

    The typemap object must implement typemap[name], which must return a Config subclass.

    While the typemap is shared by all instances of the field, each instance of
    the field has its own instance of a particular sub-config type

    For example:

      class AaaConfig(Config):
        somefield = Field(int, "...")
      TYPEMAP = {"A", AaaConfig}
      class MyConfig(Config):
          choice = ConfigChoiceField("doc for choice", TYPEMAP)
      
      instance = MyConfig()
      instance.choice['AAA'].somefield = 5
      instance.choice = "AAA"
    
    Alternatively, the last line can be written:
      instance.choice.name = "AAA"

    Validation of this field is performed only the "active" selection.
    If active is None and the field is not optional, validation will fail. 
    
    ConfigChoiceFields can allow single selections or multiple selections.
    Single selection fields set selection through property name, and 
    multi-selection fields use the property names. 

    ConfigChoiceFields also allow multiple values of the same type:
      TYPEMAP["CCC"] = AaaConfig
      TYPEMAP["BBB"] = AaaConfig

    When saving a config with a ConfigChoiceField, the entire set is saved, as well as the active selection    
    """
    instanceDictClass = ConfigInstanceDict
    def __init__(self, doc, typemap, default=None, optional=False, multi=False):
        Field._setup(self, doc, self.instanceDictClass, default=default, check=None, optional=optional)
        self.typemap = typemap
        self.multi = multi
    
    def _getOrMake(self, instance):
        instanceDict = instance._storage.get(self.name)
        if instanceDict is None:
            name = _joinNamePath(instance._name, self.name)
            history = []
            instance._history[self.name] = history
            instanceDict = self.dtype(name, self.typemap, self.multi, history)
            instanceDict.__doc__ = self.doc
            instance._storage[self.name] = instanceDict
        return instanceDict

    def __get__(self, instance, owner=None):
        if instance is None or not isinstance(instance, Config):
            return self
        else:
            return self._getOrMake(instance)

    def __set__(self, instance, value):
        instanceDict = self.__get__(instance)
        instanceDict._setSelection(value)

    def rename(self, instance):
        instanceDict = self.__get__(instance)
        for k, v in instanceDict.iteritems():
            fullname = _joinNamePath(instance._name, self.name, k)
            v._rename(fullname)

    def validate(self, instance):
        instanceDict = self.__get__(instance)
        if not instanceDict.active and not self.optional:
            fullname = _joinNamePath(instance._name, self.name)
            fieldType = type(self).__name__
            msg = "Required field cannot be None"
            raise FieldValidationError(fieldType, fullname, msg)
        elif instanceDict.active:
            if self.multi:
                for a in instanceDict.active:
                    a.validate()
            else:
                instanceDict.active.validate()

    def toDict(self, instance):
        instanceDict = self.__get__(instance)

        dict_ = {}
        if self.multi:
            dict_["names"]=instanceDict.names
        else:
            dict_["name"] =instanceDict.name
        
        values = {}
        for k, v in instanceDict.iteritems():
            values[k]=v.toDict()
        dict_["values"]=values

        return dict_

    def save(self, outfile, instance):
        instanceDict = self.__get__(instance)
        fullname = instanceDict._fullname
        for v in instanceDict.itervalues():
            v._save(outfile)
        if self.multi:
            outfile.write("%s.names=%s\n"%(fullname, repr(instanceDict.names)))
        else:
            outfile.write("%s.name=%s\n"%(fullname, repr(instanceDict.name)))
<|MERGE_RESOLUTION|>--- conflicted
+++ resolved
@@ -1,6 +1,7 @@
 import traceback
 import sys
 import collections
+import copy
 
 __all__ = ["Config", "Field", "RangeField", "ChoiceField", "ListField", "ConfigField",
            "ConfigInstanceDict", "ConfigChoiceField"]
@@ -228,13 +229,10 @@
 
     """
     Readonly shortcut to access the selected item(s) of the registry.
-<<<<<<< HEAD
     for multi-selection _Regsitry, this is equivalent to: [self[name] for name in self.names]
     for single-selection _Regsitry, this is equivalent to: self[name]
-=======
     for multi-selection _Registry, this is equivalent to: [self[name] for [name] in self.names]
     for single-selection _Registry, this is equivalent to: self[name]
->>>>>>> 76d64004
     """
     active = property(_getActive)
 
@@ -291,11 +289,24 @@
 
     def __init__(self, name, bases, dict_):
         type.__init__(self, name, bases, dict_)
-        self._fields = {}
+        self._fields = {}        
         for b in bases:
-            dict_ = dict(dict_.items() + b.__dict__.items())
-        for k, v in dict_.iteritems():
-            if isinstance(v, Field):
+            try:
+                baseFields = b.__dict__["_fields"]
+                for k in baseFields:
+                    if k in self._fields:                        
+                        #k was defined in some other base class. Fail
+                        raise ValueError("Ambiguous Field definition for Field %s in Config %s"%(k, name))
+                    self._fields[k]=baseFields[k]
+            except KeyError, TypeError:                
+                #either '_fields' does not exist (KeyError)
+                # or else it is not a dict
+                # meaning that b was not a Config object.
+                # ignore it
+                continue
+
+        for k, v in dict_.iteritems():            
+            if isinstance(v, Field):                
                 v.name = k
                 self._fields[k] = v
 
@@ -617,7 +628,7 @@
             fullname = _joinNamePath(instance._name, self.name)
             fieldType = type(self).__name__
             msg = "%s is outside of valid range %s"%(value, self.rangeString)
-            raise FieldValidationException(fieldType, fullname, msg)
+            raise FieldValidationError(fieldType, fullname, msg)
             
 class ChoiceField(Field):
     """
